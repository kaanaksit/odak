import sys
import os
import odak
from odak import np
from odak.wave import wavenumber,propagate_beam,add_random_phase

def main():
    # Variables to be set.
    wavelength                 = 0.5*pow(10,-6)
    pixeltom                   = 6*pow(10,-6)
<<<<<<< HEAD
    distance                   = 13.0
    propagation_type           = 'Fraunhofer'
    k                          = wavenumber(wavelength)
    sample_field               = np.zeros((150,150),dtype=np.complex64)
    sample_field[
                 65:85,
                 65:85
                ]              = 1
=======
    distance                   = 0.1
    propagation_type           = 'IR Fresnel'
    k                          = wavenumber(wavelength)
    sample_field               = np.zeros((150,150),dtype=np.complex64)
    sample_field[
                 40:60,
                 40:60
                ]              = 10
>>>>>>> c96d81fb
    sample_field               = add_random_phase(sample_field)
    hologram                   = propagate_beam(
                                                sample_field,
                                                k,
                                                distance,
                                                pixeltom,
                                                wavelength,
                                                propagation_type
                                               )
    reconstruction             = propagate_beam(
                                                hologram,
                                                k,
                                                -distance,
                                                pixeltom,
                                                wavelength,
                                                propagation_type
                                               )
<<<<<<< HEAD
    propagation_type = 'Fraunhofer Inverse'
    if propagation_type == 'Fraunhofer Inverse':
        distance = np.abs(distance)
        reconstruction             = propagate_beam(
                                                hologram,
                                                k,
                                                distance,
                                                pixeltom,
                                                wavelength,
                                                propagation_type
                                               )

    from odak.visualize.plotly import detectorshow
    detector       = detectorshow()
    detector.add_field(sample_field)
    detector.show()
    detector.add_field(hologram)
    detector.show()
    detector.add_field(reconstruction/np.amax(np.abs(reconstruction)))
    detector.show()
=======
#    from odak.visualize.plotly import detectorshow
#    detector       = detectorshow()
#    detector.add_field(sample_field)
#    detector.show()
#    detector.add_field(hologram)
#    detector.show()
#    detector.add_field(reconstruction/np.amax(np.abs(reconstruction)))
#    detector.show()
>>>>>>> c96d81fb
    assert True==True

if __name__ == '__main__':
    sys.exit(main())<|MERGE_RESOLUTION|>--- conflicted
+++ resolved
@@ -8,25 +8,14 @@
     # Variables to be set.
     wavelength                 = 0.5*pow(10,-6)
     pixeltom                   = 6*pow(10,-6)
-<<<<<<< HEAD
-    distance                   = 13.0
+    distance                   = 0.1
     propagation_type           = 'Fraunhofer'
-    k                          = wavenumber(wavelength)
-    sample_field               = np.zeros((150,150),dtype=np.complex64)
-    sample_field[
-                 65:85,
-                 65:85
-                ]              = 1
-=======
-    distance                   = 0.1
-    propagation_type           = 'IR Fresnel'
     k                          = wavenumber(wavelength)
     sample_field               = np.zeros((150,150),dtype=np.complex64)
     sample_field[
                  40:60,
                  40:60
                 ]              = 10
->>>>>>> c96d81fb
     sample_field               = add_random_phase(sample_field)
     hologram                   = propagate_beam(
                                                 sample_field,
@@ -36,17 +25,8 @@
                                                 wavelength,
                                                 propagation_type
                                                )
-    reconstruction             = propagate_beam(
-                                                hologram,
-                                                k,
-                                                -distance,
-                                                pixeltom,
-                                                wavelength,
-                                                propagation_type
-                                               )
-<<<<<<< HEAD
-    propagation_type = 'Fraunhofer Inverse'
-    if propagation_type == 'Fraunhofer Inverse':
+
+    if propagation_type == 'Fraunhofer':
         distance = np.abs(distance)
         reconstruction             = propagate_beam(
                                                 hologram,
@@ -54,8 +34,9 @@
                                                 distance,
                                                 pixeltom,
                                                 wavelength,
-                                                propagation_type
+                                                'Fraunhofer Inverse'
                                                )
+
 
     from odak.visualize.plotly import detectorshow
     detector       = detectorshow()
@@ -65,16 +46,6 @@
     detector.show()
     detector.add_field(reconstruction/np.amax(np.abs(reconstruction)))
     detector.show()
-=======
-#    from odak.visualize.plotly import detectorshow
-#    detector       = detectorshow()
-#    detector.add_field(sample_field)
-#    detector.show()
-#    detector.add_field(hologram)
-#    detector.show()
-#    detector.add_field(reconstruction/np.amax(np.abs(reconstruction)))
-#    detector.show()
->>>>>>> c96d81fb
     assert True==True
 
 if __name__ == '__main__':
