import sys
import os
import odak
import numpy as np
from odak.wave import wavenumber, propagate_beam, add_random_phase


def test(output_directory = 'test_output'):
    odak.tools.check_directory(output_directory)
    wavelength = 515e-9
    pixeltom = 3.74e-6
    distance = 5e-3
    resolution = [250, 250]
<<<<<<< HEAD
    propagation_types = ['Transfer Function Fresnel', 'Impulse Response Fresnel', 'Bandlimited Angular Spectrum', 'Angular Spectrum']
=======
    propagation_types = ['Transfer Function Fresnel', 'Impulse Response Fresnel', 'Bandlimited Angular Spectrum', 'Angular Spectrum', 'Rayleigh-Sommerfeld']
>>>>>>> 8de0360a

    k = wavenumber(wavelength)
    sample_field = np.zeros((resolution[0], resolution[1]), dtype=np.complex64)
    sample_field[
                 sample_field.shape[0] // 2 - 10: sample_field.shape[0] // 2 + 10,
                 sample_field.shape[1] // 2 - 10: sample_field.shape[1] // 2 + 10
                ] += 1.
    for propagation_type in propagation_types:
         output_field = propagate_beam(
                                       sample_field,
                                       k,
                                       distance,
                                       pixeltom,
                                       wavelength,
                                       propagation_type
                                      )
         output_intensity = odak.wave.calculate_amplitude(output_field) ** 2
         odak.tools.save_image('{}/odak_wave_{}.png'.format(output_directory, propagation_type.replace(' ', '_')), output_intensity, cmin = 0., cmax = output_intensity.max())
    assert True == True


if __name__ == '__main__':
    sys.exit(test())<|MERGE_RESOLUTION|>--- conflicted
+++ resolved
@@ -11,11 +11,7 @@
     pixeltom = 3.74e-6
     distance = 5e-3
     resolution = [250, 250]
-<<<<<<< HEAD
-    propagation_types = ['Transfer Function Fresnel', 'Impulse Response Fresnel', 'Bandlimited Angular Spectrum', 'Angular Spectrum']
-=======
     propagation_types = ['Transfer Function Fresnel', 'Impulse Response Fresnel', 'Bandlimited Angular Spectrum', 'Angular Spectrum', 'Rayleigh-Sommerfeld']
->>>>>>> 8de0360a
 
     k = wavenumber(wavelength)
     sample_field = np.zeros((resolution[0], resolution[1]), dtype=np.complex64)
