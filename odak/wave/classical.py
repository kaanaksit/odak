from odak import np
from odak.tools import nufft2,nuifft2
from .__init__ import wavenumber,produce_phase_only_slm_pattern, calculate_amplitude,set_amplitude

def propagate_beam(field,k,distance,dx,wavelength,propagation_type='IR Fresnel'):
    """
    Definitions for Fresnel Impulse Respone (IR), Angular Spectrum (AS), Bandlimited Angular Spectrum (BAS), Fresnel Transfer Function (TF), Fraunhofer diffraction in accordence with "Computational Fourier Optics" by David Vuelz. For more on Bandlimited Fresnel impulse response also known as Bandlimited Angular Spectrum method see "Band-limited Angular Spectrum Method for Numerical Simulation of Free-Space Propagation in Far and Near Fields".

    Parameters
    ----------
    field            : np.complex
                       Complex field (MxN).
    k                : odak.wave.wavenumber
                       Wave number of a wave, see odak.wave.wavenumber for more.
    distance         : float
                       Propagation distance.
    dx               : float
                       Size of one single pixel in the field grid (in meters).
    wavelength       : float
                       Wavelength of the electric field.
    propagation_type : str
                       Type of the propagation (IR Fresnel, Angular Spectrum, Bandlimited Angular Spectrum, TR Fresnel, Fraunhofer).

    Returns
    =======
    result           : np.complex
                       Final complex field (MxN).
    """
    if propagation_type == 'Rayleigh-Sommerfeld':
        result = rayleigh_sommerfeld(field,k,distance,dx,wavelength)
    elif propagation_type == 'Angular Spectrum':
        result = angular_spectrum(field,k,distance,dx,wavelength)
    elif propagation_type == 'IR Fresnel':
        result = impulse_response_fresnel(field,k,distance,dx,wavelength)
    elif propagation_type == 'Bandlimited Angular Spectrum':
        result = band_limited_angular_spectrum(field,k,distance,dx,wavelength)
    elif propagation_type == 'Bandextended Angular Spectrum':
        result = band_extended_angular_spectrum(field,k,distance,dx,wavelength)
    elif propagation_type == 'Adaptive Sampling Angular Spectrum':
        result = adaptive_sampling_angular_spectrum(field,k,distance,dx,wavelength)
    elif propagation_type == 'TR Fresnel':
        result = transfer_function_fresnel(field,k,distance,dx,wavelength)
    elif propagation_type == 'Fraunhofer':
        result = fraunhofer(field,k,distance,dx,wavelength)
<<<<<<< HEAD
    elif propagation_type == 'Fraunhofer Inverse':
        result = fraunhofer_inverse(field,k,distance,dx,wavelength)
=======
>>>>>>> c96d81fb
    else:
        raise Exception("Unknown propagation type selected.")
    return result

def adaptive_sampling_angular_spectrum(field,k,distance,dx,wavelength):
    """
    A definition to calculate adaptive sampling angular spectrum based beam propagation. For more Zhang, Wenhui, Hao Zhang, and Guofan Jin. "Adaptive-sampling angular spectrum method with full utilization of space-bandwidth product." Optics Letters 45.16 (2020): 4416-4419.

    Parameters
    ----------
    field            : np.complex
                       Complex field (MxN).
    k                : odak.wave.wavenumber
                       Wave number of a wave, see odak.wave.wavenumber for more.
    distance         : float
                       Propagation distance.
    dx               : float
                       Size of one single pixel in the field grid (in meters).
    wavelength       : float
                       Wavelength of the electric field.

    Returns
    =======
    result           : np.complex
                       Final complex field (MxN).
    """
    raise Exception("Adaptive sampling angular spectrum method is not yet stable. See issue https://github.com/kunguz/odak/issues/13")
    iflag = -1
    eps   = 10**(-12)
    nu,nv = field.shape
    l     = nu*dx
    x     = np.linspace(-l/2,l/2,nu)
    y     = np.linspace(-l/2,l/2,nv)
    X,Y   = np.meshgrid(x,y)
    fx    = np.linspace(-1./2./dx,1./2./dx,nu)
    fy    = np.linspace(-1./2./dx,1./2./dx,nv)
    FX,FY = np.meshgrid(fx,fy)
    forig = 1./2./dx
    fc2   = 1./2*(nu/wavelength/np.abs(distance))**0.5
    ss    = np.abs(fc2)/forig
    zc    = nu*dx**2/wavelength
    K     = nu/2/np.amax(np.abs(fx))
    if np.abs(distance) <= zc*2:
        nnu2  = nu
        nnv2  = nv
        fxn   = np.linspace(-1./2./dx,1./2./dx,nnu2)
        fyn   = np.linspace(-1./2./dx,1./2./dx,nnv2)
    else:
        nnu2  = nu
        nnv2  = nv
        fxn   = np.linspace(-fc2,fc2,nnu2)
        fyn   = np.linspace(-fc2,fc2,nnv2)
    FXN,FYN   = np.meshgrid(fxn,fxn)
    Hn        = np.exp(1j*k*distance*(1-(FXN*wavelength)**2-(FYN*wavelength)**2)**0.5)
    FX        = FX/np.amax(FX)*np.pi
    FY        = FY/np.amax(FY)*np.pi
    t_2       = nufft2(field,FX*ss,FY*ss,size=[nnu2,nnv2],sign=iflag,eps=eps)
    FX        = FXN/np.amax(FXN)*np.pi
    FY        = FYN/np.amax(FYN)*np.pi
    result    = nufft2(Hn*t_2,FX*ss,FY*ss,size=[nu,nv],sign=-iflag,eps=eps)
    return result


def fraunhofer(field,k,distance,dx,wavelength):
    """
    A definition to calculate Fraunhofer based beam propagation.

    Parameters
    ----------
    field            : np.complex
                       Complex field (MxN).
    k                : odak.wave.wavenumber
                       Wave number of a wave, see odak.wave.wavenumber for more.
    distance         : float
                       Propagation distance.
    dx               : float
                       Size of one single pixel in the field grid (in meters).
    wavelength       : float
                       Wavelength of the electric field.

    Returns
    =======
    result           : np.complex
                       Final complex field (MxN).
    """
    nu,nv  = field.shape
    l      = nu*dx
    l2     = wavelength*distance/dx
    dx2    = wavelength*distance/l
    fx     = np.linspace(-l2/2.,l2/2.,nu)
    fy     = np.linspace(-l2/2.,l2/2.,nv)
    FX,FY  = np.meshgrid(fx,fy)
    FZ     = FX**2+FY**2
<<<<<<< HEAD
    # c      = 1./(1j*wavelength*distance)*np.exp(1j*k*(2./np.abs(distance))*FZ)
=======
    c      = 1./(1j*wavelength*distance)*np.exp(1j*k*(2./distance)*FZ)
>>>>>>> c96d81fb
    c      = np.exp(1j*k*distance)/(1j*wavelength*distance)*np.exp(1j*k/(2*distance)*FZ)
    result = c*np.fft.ifftshift(np.fft.fft2(np.fft.fftshift(field)))*dx**2
    return result

<<<<<<< HEAD
def fraunhofer_inverse(field,k,distance,dx,wavelength):
    """
    A definition to calculate Inverse Fraunhofer based beam propagation.

    Parameters
    ----------
    field            : np.complex
                       Complex field (MxN).
    k                : odak.wave.wavenumber
                       Wave number of a wave, see odak.wave.wavenumber for more.
    distance         : float
                       Propagation distance.
    dx               : float
                       Size of one single pixel in the field grid (in meters).
    wavelength       : float
                       Wavelength of the electric field.

    Returns
    =======
    result           : np.complex
                       Final complex field (MxN).
    """
    nu,nv  = field.shape
    l      = nu*dx
    l2     = wavelength*distance/dx
    dx2    = wavelength*distance/l
    fx     = np.linspace(-l2/2.,l2/2.,nu)
    fy     = np.linspace(-l2/2.,l2/2.,nv)
    FX,FY  = np.meshgrid(fx,fy)
    FZ     = FX**2+FY**2
    # c      = 1./(1j*wavelength*distance)*np.exp(1j*k*(2./np.abs(distance))*FZ)
    c      = np.exp(1j*k*distance)/(1j*wavelength*distance)*np.exp(1j*k/(2*distance)*FZ)
    result = np.fft.fftshift(np.fft.ifft2(np.fft.ifftshift(field/dx**2/c )))
    return result

=======
>>>>>>> c96d81fb
def band_limited_angular_spectrum(field,k,distance,dx,wavelength):
    """
    A definition to calculate bandlimited angular spectrum based beam propagation. For more Matsushima, Kyoji, and Tomoyoshi Shimobaba. "Band-limited angular spectrum method for numerical simulation of free-space propagation in far and near fields." Optics express 17.22 (2009): 19662-19673.

    Parameters
    ----------
    field            : np.complex
                       Complex field (MxN).
    k                : odak.wave.wavenumber
                       Wave number of a wave, see odak.wave.wavenumber for more.
    distance         : float
                       Propagation distance.
    dx               : float
                       Size of one single pixel in the field grid (in meters).
    wavelength       : float
                       Wavelength of the electric field.

    Returns
    =======
    result           : np.complex
                       Final complex field (MxN).
    """
    nu,nv  = field.shape
    x      = np.linspace(-nu/2*dx,nu/2*dx,nu)
    y      = np.linspace(-nv/2*dx,nv/2*dx,nv)
    X,Y    = np.meshgrid(x,y)
    Z      = X**2+Y**2
    h      = 1./(1j*wavelength*distance)*np.exp(1j*k*(distance+Z/2/distance))
    h      = np.fft.fft2(np.fft.fftshift(h))*dx**2
    flimx  = np.ceil(1/(((2*distance*(1./(nu)))**2+1)**0.5*wavelength))
    flimy  = np.ceil(1/(((2*distance*(1./(nv)))**2+1)**0.5*wavelength))
    mask   = np.zeros((nu,nv),dtype=np.complex64)
    mask   = (np.abs(X)<flimx) & (np.abs(Y)<flimy)
    mask   = set_amplitude(h,mask)
    U1     = np.fft.fft2(np.fft.fftshift(field))
    U2     = mask*U1
    result = np.fft.ifftshift(np.fft.ifft2(U2))
    return result

def angular_spectrum(field,k,distance,dx,wavelength):
    """
    A definition to calculate angular spectrum based beam propagation.

    Parameters
    ----------
    field            : np.complex
                       Complex field (MxN).
    k                : odak.wave.wavenumber
                       Wave number of a wave, see odak.wave.wavenumber for more.
    distance         : float
                       Propagation distance.
    dx               : float
                       Size of one single pixel in the field grid (in meters).
    wavelength       : float
                       Wavelength of the electric field.

    Returns
    =======
    result           : np.complex
                       Final complex field (MxN).
    """
    nu,nv  = field.shape
    x      = np.linspace(-nu/2*dx,nu/2*dx,nu)
    y      = np.linspace(-nv/2*dx,nv/2*dx,nv)
    X,Y    = np.meshgrid(x,y)
    Z      = X**2+Y**2
    h      = 1./(1j*wavelength*distance)*np.exp(1j*k*(distance+Z/2/distance))
    h      = np.fft.fft2(np.fft.fftshift(h))*dx**2
    U1     = np.fft.fft2(np.fft.fftshift(field))
    U2     = h*U1
    result = np.fft.ifftshift(np.fft.ifft2(U2))
    return result

def impulse_response_fresnel(field,k,distance,dx,wavelength):
    """
    A definition to calculate impulse response based Fresnel approximation for beam propagation.

    Parameters
    ----------
    field            : np.complex
                       Complex field (MxN).
    k                : odak.wave.wavenumber
                       Wave number of a wave, see odak.wave.wavenumber for more.
    distance         : float
                       Propagation distance.
    dx               : float
                       Size of one single pixel in the field grid (in meters).
    wavelength       : float
                       Wavelength of the electric field.

    Returns
    =======
    result           : np.complex
                       Final complex field (MxN).

    """
    nu,nv  = field.shape
    x      = np.linspace(-nu/2*dx,nu/2*dx,nu)
    y      = np.linspace(-nv/2*dx,nv/2*dx,nv)
    X,Y    = np.meshgrid(x,y)
    Z      = X**2+Y**2
    h      = np.exp(1j*k*distance)/(1j*wavelength*distance)*np.exp(1j*k/2/distance*Z)
    h      = np.fft.fft2(np.fft.fftshift(h))*dx**2
    U1     = np.fft.fft2(np.fft.fftshift(field))
    U2     = h*U1
    result = np.fft.ifftshift(np.fft.ifft2(U2))
    return result

def transfer_function_fresnel(field,k,distance,dx,wavelength):
    """
    A definition to calculate convolution based Fresnel approximation for beam propagation.

    Parameters
    ----------
    field            : np.complex
                       Complex field (MxN).
    k                : odak.wave.wavenumber
                       Wave number of a wave, see odak.wave.wavenumber for more.
    distance         : float
                       Propagation distance.
    dx               : float
                       Size of one single pixel in the field grid (in meters).
    wavelength       : float
                       Wavelength of the electric field.

    Returns
    =======
    result           : np.complex
                       Final complex field (MxN).

    """
    nu,nv  = field.shape
    fx     = np.linspace(-1./2./dx,1./2./dx,nu)
    fy     = np.linspace(-1./2./dx,1./2./dx,nv)
    FX,FY  = np.meshgrid(fx,fy)
    H      = np.exp(1j*k*distance*(1-(FX*wavelength)**2-(FY*wavelength)**2)**0.5)
    U1     = np.fft.fftshift(np.fft.fft2(np.fft.fftshift(field)))
    U2     = H*U1
    result = np.fft.ifftshift(np.fft.ifft2(np.fft.ifftshift(U2)))
    return result

def band_extended_angular_spectrum(field,k,distance,dx,wavelength):
    """
    A definition to calculate bandextended angular spectrum based beam propagation. For more Zhang, Wenhui, Hao Zhang, and Guofan Jin. "Band-extended angular spectrum method for accurate diffraction calculation in a wide propagation range." Optics Letters 45.6 (2020): 1543-1546.

    Parameters
    ----------
    field            : np.complex
                       Complex field (MxN).
    k                : odak.wave.wavenumber
                       Wave number of a wave, see odak.wave.wavenumber for more.
    distance         : float
                       Propagation distance.
    dx               : float
                       Size of one single pixel in the field grid (in meters).
    wavelength       : float
                       Wavelength of the electric field.

    Returns
    =======
    result           : np.complex
                       Final complex field (MxN).
    """
    iflag = -1
    eps   = 10**(-12)
    nu,nv = field.shape
    l     = nu*dx
    x     = np.linspace(-l/2,l/2,nu)
    y     = np.linspace(-l/2,l/2,nv)
    X,Y   = np.meshgrid(x,y)
    Z     = X**2+Y**2
    fx    = np.linspace(-1./2./dx,1./2./dx,nu)
    fy    = np.linspace(-1./2./dx,1./2./dx,nv)
    FX,FY = np.meshgrid(fx,fy)
    K     = nu/2/np.amax(fx)
    fcn   = 1./2*(nu/wavelength/np.abs(distance))**0.5
    ss    = np.abs(fcn)/np.amax(np.abs(fx))
    zc    = nu*dx**2/wavelength
    if np.abs(distance) < zc:
        fxn = fx
        fyn = fy
    else:
        fxn = fx*ss
        fyn = fy*ss
    FXN,FYN   = np.meshgrid(fxn,fxn)
    Hn        = np.exp(1j*k*distance*(1-(FXN*wavelength)**2-(FYN*wavelength)**2)**0.5)
    X         = X/np.amax(X)*np.pi
    Y         = Y/np.amax(Y)*np.pi
    t_asmNUFT = nufft2(field,X*ss,Y*ss,sign=iflag,eps=eps)
    result    = nuifft2(Hn*t_asmNUFT,X*ss,Y*ss,sign=-iflag,eps=eps)
    return result

def rayleigh_sommerfeld(field,k,distance,dx,wavelength):
    """
    Definition to compute beam propagation using Rayleigh-Sommerfeld's diffraction formula (Huygens-Fresnel Principle). For more see Section 3.5.2 in Goodman, Joseph W. Introduction to Fourier optics. Roberts and Company Publishers, 2005.

    Parameters
    ----------
    field            : np.complex
                       Complex field (MxN).
    k                : odak.wave.wavenumber
                       Wave number of a wave, see odak.wave.wavenumber for more.
    distance         : float
                       Propagation distance.
    dx               : float
                       Size of one single pixel in the field grid (in meters).
    wavelength       : float
                       Wavelength of the electric field.

    Returns
    =======
    result           : np.complex
                       Final complex field (MxN).
    """
    nu,nv     = field.shape
    x         = np.linspace(-nv*dx/2,nv*dx/2,nv)
    y         = np.linspace(-nu*dx/2,nu*dx/2,nu)
    X,Y       = np.meshgrid(x,y)
    Z         = X**2+Y**2
    result    = np.zeros(field.shape,dtype=np.complex64)
    direction = int(distance/np.abs(distance))
    for i in range(nu):
        for j in range(nv):
            r01      = np.sqrt(distance**2+(X-X[i,j])**2+(Y-Y[i,j])**2)*direction
            cosnr01  = np.cos(distance/r01)
            result  += field[i,j]*np.exp(1j*k*r01)/r01*cosnr01
    result *= 1./(1j*wavelength)
    return result


def gerchberg_saxton(field,n_iterations,distance,dx,wavelength,slm_range=6.28,propagation_type='IR Fresnel'):
    """
    Definition to compute a hologram using an iterative method called Gerchberg-Saxton phase retrieval algorithm. For more on the method, see: Gerchberg, Ralph W. "A practical algorithm for the determination of phase from image and diffraction plane pictures." Optik 35 (1972): 237-246.

    Parameters
    ----------
    field            : np.complex
                       Complex field (MxN).
    distance         : float
                       Propagation distance.
    dx               : float
                       Size of one single pixel in the field grid (in meters).
    wavelength       : float
                       Wavelength of the electric field.
    slm_range        : float
                       Typically this is equal to two pi. See odak.wave.adjust_phase_only_slm_range() for more.
    propagation_type : str
                       Type of the propagation (IR Fresnel, TR Fresnel, Fraunhofer).

    Result
    ---------
    hologram         : np.complex
                       Calculated complex hologram.
    reconstruction   : np.complex
                       Calculated reconstruction using calculated hologram. 
    """
    k              = wavenumber(wavelength)
    reconstruction = np.copy(field)
    for i in range(n_iterations):
        hologram       = propagate_beam(reconstruction,k,-distance,dx,wavelength,propagation_type)
        hologram       = produce_phase_only_slm_pattern(hologram,slm_range)
        reconstruction = propagate_beam(hologram,k,distance,dx,wavelength,propagation_type)
        reconstruction = set_amplitude(hologram,field)
    reconstruction = propagate_beam(hologram,k,distance,dx,wavelength,propagation_type)
    return hologram,reconstruction<|MERGE_RESOLUTION|>--- conflicted
+++ resolved
@@ -42,11 +42,8 @@
         result = transfer_function_fresnel(field,k,distance,dx,wavelength)
     elif propagation_type == 'Fraunhofer':
         result = fraunhofer(field,k,distance,dx,wavelength)
-<<<<<<< HEAD
     elif propagation_type == 'Fraunhofer Inverse':
         result = fraunhofer_inverse(field,k,distance,dx,wavelength)
-=======
->>>>>>> c96d81fb
     else:
         raise Exception("Unknown propagation type selected.")
     return result
@@ -140,16 +137,11 @@
     fy     = np.linspace(-l2/2.,l2/2.,nv)
     FX,FY  = np.meshgrid(fx,fy)
     FZ     = FX**2+FY**2
-<<<<<<< HEAD
     # c      = 1./(1j*wavelength*distance)*np.exp(1j*k*(2./np.abs(distance))*FZ)
-=======
-    c      = 1./(1j*wavelength*distance)*np.exp(1j*k*(2./distance)*FZ)
->>>>>>> c96d81fb
     c      = np.exp(1j*k*distance)/(1j*wavelength*distance)*np.exp(1j*k/(2*distance)*FZ)
     result = c*np.fft.ifftshift(np.fft.fft2(np.fft.fftshift(field)))*dx**2
     return result
 
-<<<<<<< HEAD
 def fraunhofer_inverse(field,k,distance,dx,wavelength):
     """
     A definition to calculate Inverse Fraunhofer based beam propagation.
@@ -185,8 +177,41 @@
     result = np.fft.fftshift(np.fft.ifft2(np.fft.ifftshift(field/dx**2/c )))
     return result
 
-=======
->>>>>>> c96d81fb
+def band_limited_angular_spectrum(field,k,distance,dx,wavelength):
+    """
+    A definition to calculate bandlimited angular spectrum based beam propagation. For more Matsushima, Kyoji, and Tomoyoshi Shimobaba. "Band-limited angular spectrum method for numerical simulation of free-space propagation in far and near fields." Optics express 17.22 (2009): 19662-19673.
+
+    Parameters
+    ----------
+    field            : np.complex
+                       Complex field (MxN).
+    k                : odak.wave.wavenumber
+                       Wave number of a wave, see odak.wave.wavenumber for more.
+    distance         : float
+                       Propagation distance.
+    dx               : float
+                       Size of one single pixel in the field grid (in meters).
+    wavelength       : float
+                       Wavelength of the electric field.
+
+    Returns
+    =======
+    result           : np.complex
+                       Final complex field (MxN).
+    """
+    nu,nv  = field.shape
+    l      = nu*dx
+    l2     = wavelength*distance/dx
+    dx2    = wavelength*distance/l
+    fx     = np.linspace(-l2/2.,l2/2.,nu)
+    fy     = np.linspace(-l2/2.,l2/2.,nv)
+    FX,FY  = np.meshgrid(fx,fy)
+    FZ     = FX**2+FY**2
+    c      = 1./(1j*wavelength*distance)*np.exp(1j*k*(2./distance)*FZ)
+    c      = np.exp(1j*k*distance)/(1j*wavelength*distance)*np.exp(1j*k/(2*distance)*FZ)
+    result = c*np.fft.ifftshift(np.fft.fft2(np.fft.fftshift(field)))*dx**2
+    return result
+
 def band_limited_angular_spectrum(field,k,distance,dx,wavelength):
     """
     A definition to calculate bandlimited angular spectrum based beam propagation. For more Matsushima, Kyoji, and Tomoyoshi Shimobaba. "Band-limited angular spectrum method for numerical simulation of free-space propagation in far and near fields." Optics express 17.22 (2009): 19662-19673.
@@ -223,6 +248,40 @@
     mask   = set_amplitude(h,mask)
     U1     = np.fft.fft2(np.fft.fftshift(field))
     U2     = mask*U1
+    result = np.fft.ifftshift(np.fft.ifft2(U2))
+    return result
+
+def angular_spectrum(field,k,distance,dx,wavelength):
+    """
+    A definition to calculate angular spectrum based beam propagation.
+
+    Parameters
+    ----------
+    field            : np.complex
+                       Complex field (MxN).
+    k                : odak.wave.wavenumber
+                       Wave number of a wave, see odak.wave.wavenumber for more.
+    distance         : float
+                       Propagation distance.
+    dx               : float
+                       Size of one single pixel in the field grid (in meters).
+    wavelength       : float
+                       Wavelength of the electric field.
+
+    Returns
+    =======
+    result           : np.complex
+                       Final complex field (MxN).
+    """
+    nu,nv  = field.shape
+    x      = np.linspace(-nu/2*dx,nu/2*dx,nu)
+    y      = np.linspace(-nv/2*dx,nv/2*dx,nv)
+    X,Y    = np.meshgrid(x,y)
+    Z      = X**2+Y**2
+    h      = 1./(1j*wavelength*distance)*np.exp(1j*k*(distance+Z/2/distance))
+    h      = np.fft.fft2(np.fft.fftshift(h))*dx**2
+    U1     = np.fft.fft2(np.fft.fftshift(field))
+    U2     = h*U1
     result = np.fft.ifftshift(np.fft.ifft2(U2))
     return result
 
