--- conflicted
+++ resolved
@@ -2,7 +2,6 @@
 [Biomimetic Eye Modeling & Deep Neuromuscular Oculomotor Control](https://www.andrew.cmu.edu/user/aslakshm/pdfs/siggraph19_eye.pdf)
 ## Color Perception
 
-<<<<<<< HEAD
 We can establish an understanding on color through studying its physical and perceptual meaning, so we can understand motivations behind display, computer graphic and camera technologies.
 
 ### What is Color?
@@ -14,21 +13,7 @@
 Color is a perceptual phenomenon arising from the human visual system's interaction with light. Color is essentially a "side effect" created by our brain when specific wavelengths of light are emitted, reflected, or transmitted by objects.
 
 In the next sections, we will continue to discuss further information on the perceptual and physical interpretations of color.
-=======
-This section is focused on human color perception and its relation to display and graphics technologies.
 
-### What is Color
-
-Color can be explained in a physical and perceptual capacity. In the physical sense, color is a physical quantity, measured by a wavelength of light. However, humans can only percieve color within a certain range of the electromagnetic spectrum, from around 300 to 700 nanometers. 
-
-
-As a result, color can also be interpreted as a perceptual phenomenon arising from the human visual system's interaction with light. Color is essentially a "side effect" created by our brain when specific wavelengths of light are emitted, reflected, or transmitted by objects.
-
-??? tip end "Did you know this source?"
-    For more in depth discussion about the physical interpretation of light, please consult [this computational light note](computational_light.md) for more.
-
-The common understanding among the physics and computer science community is that different wavelength frequencies do not constructively or destructively interfere, so it is interesting to see how our brain can process multiple frequencies of light simultaneously.
->>>>>>> 55a49967
 
 
 ### Biological Foundations of Perceiving Color
