--- conflicted
+++ resolved
@@ -3,11 +3,7 @@
 If you have further questions regarding this note, please email `David` at `david.walton.13@ucl.ac.uk`.
 
 Our metameric loss function works in a very similar way to built in loss functions in `pytorch`, such as `torch.nn.MSELoss()`. 
-<<<<<<< HEAD
-However, it has a number of parameters which can be adjusted on creation (see the [documentation](../odak/learn/perception/metameric_loss.md)). 
-=======
 However, it has a number of parameters which can be adjusted on creation (see the [documentation](../../odak/learn/perception/metameric_loss)). 
->>>>>>> 35086c4f
 Additionally, when calculating the loss a gaze location must be specified. For example:
 
 ```
